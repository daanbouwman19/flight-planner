use chrono::{Local, NaiveDate, TimeZone};
use flight_planner::date_utils::{format_date_for_display, get_current_date_utc};

#[test]
fn test_get_current_date_utc() {
    let date = get_current_date_utc();
    // Should be in YYYY-MM-DD format
    assert!(date.len() == 10);
    assert!(date.contains('-'));

    // Should be parseable as a date
    assert!(NaiveDate::parse_from_str(&date, "%Y-%m-%d").is_ok());
}

#[test]
fn test_format_date_for_display_valid_date() {
    let utc_date_string = "2024-12-25".to_string();
    let result = format_date_for_display(Some(&utc_date_string));

    // Should return a valid date string that is converted to the local timezone.
    let naive_date = NaiveDate::parse_from_str(&utc_date_string, "%Y-%m-%d").unwrap();
    let naive_datetime = naive_date.and_hms_opt(0, 0, 0).unwrap();
    let local_date = Local.from_utc_datetime(&naive_datetime).date_naive();

    assert_eq!(result, local_date.format("%Y-%m-%d").to_string());
}

#[test]
fn test_format_date_for_display_none() {
    assert_eq!(format_date_for_display(None), "Never");
}

#[test]
fn test_format_date_for_display_empty() {
    let empty_date = Some("".to_string());
    assert_eq!(format_date_for_display(empty_date.as_ref()), "Never");
}

#[test]
fn test_format_date_for_display_invalid() {
    let invalid_date = Some("invalid-date".to_string());
    assert_eq!(
        format_date_for_display(invalid_date.as_ref()),
<<<<<<< HEAD
        "invalid-date"
    );
}

#[test]
fn test_format_date_for_display_utc_is_preserved() {
    let utc_date = Some("2024-01-01".to_string());
    // In timezones behind UTC, the current implementation will convert this to "2023-12-31"
    assert_eq!(format_date_for_display(utc_date.as_ref()), "2024-01-01");
=======
        "Invalid date"
    );
>>>>>>> ebbb3161
}<|MERGE_RESOLUTION|>--- conflicted
+++ resolved
@@ -41,18 +41,6 @@
     let invalid_date = Some("invalid-date".to_string());
     assert_eq!(
         format_date_for_display(invalid_date.as_ref()),
-<<<<<<< HEAD
-        "invalid-date"
-    );
-}
-
-#[test]
-fn test_format_date_for_display_utc_is_preserved() {
-    let utc_date = Some("2024-01-01".to_string());
-    // In timezones behind UTC, the current implementation will convert this to "2023-12-31"
-    assert_eq!(format_date_for_display(utc_date.as_ref()), "2024-01-01");
-=======
         "Invalid date"
     );
->>>>>>> ebbb3161
 }